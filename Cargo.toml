--- conflicted
+++ resolved
@@ -152,14 +152,13 @@
 required-features = ["rt"]
 
 [[example]]
-<<<<<<< HEAD
-name = "rtc"
-required-features = ["rt", "rtc"]
-=======
 name = "usb_serial"
 required-features = ["usb_hs"]
 
 [[example]]
 name = "usb_passthrough"
 required-features = ["usb_hs"]
->>>>>>> d975969d
+
+[[example]]
+name = "rtc"
+required-features = ["rt", "rtc"]
